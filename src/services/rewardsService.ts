import {
  collection,
  doc,
  getDoc,
  setDoc,
  updateDoc,
  query,
  where,
  getDocs,
  orderBy,
  limit,
  runTransaction,
} from "firebase/firestore";
import { db } from "@/lib/firebase";

// Types
export interface UserRewards {
  userId: string;
  walletAddress: string;
  totalNFTs: number;
  weeklyRate: number; // $0.37 per NFT per week
  totalEarned: number;
  totalClaimed: number;
  totalRealmkin: number; // New field for the balance
  pendingRewards: number;
  lastCalculated: Date;
  lastClaimed: Date | null;
  createdAt: Date;
  updatedAt: Date;
}

export interface ClaimRecord {
  id: string;
  userId: string;
  walletAddress: string;
  amount: number;
  nftCount: number;
  claimedAt: Date;
  weeksClaimed: number;
  transactionHash?: string; // For future blockchain integration
}

export interface RewardsCalculation {
  totalNFTs: number;
  weeklyRate: number;
  weeksElapsed: number;
  pendingAmount: number;
  canClaim: boolean;
  nextClaimDate: Date | null;
}

class RewardsService {
  private readonly WEEKLY_RATE_PER_NFT = 200; // 200 MKIN per NFT per week
  private readonly MILLISECONDS_PER_WEEK = 7 * 24 * 60 * 60 * 1000;
  private readonly MIN_CLAIM_AMOUNT = 1; // Minimum 1 MKIN to claim
  private readonly NEW_NFT_BONUS = 200; // 200 MKIN bonus for each new NFT acquired
  private readonly MAX_CLAIM_AMOUNT = 100000; // Maximum claim amount for security
  private readonly RATE_LIMIT_WINDOW = 60 * 1000; // 1 minute rate limit window
  private readonly MAX_CLAIMS_PER_WINDOW = 3; // Max 3 claim attempts per minute



  /**
   * Convert timestamp to valid Date object with fallback
   */
  private convertToValidDate(timestamp: unknown, fallbackDate: Date): Date {
    try {
      if (timestamp instanceof Date) {
        return isNaN(timestamp.getTime()) ? fallbackDate : timestamp;
      }
      
      if (timestamp && typeof timestamp === 'object' && 'toDate' in timestamp && typeof (timestamp as { toDate: () => Date }).toDate === 'function') {
        // Handle Firestore Timestamp
        const date = (timestamp as { toDate: () => Date }).toDate();
        return isNaN(date.getTime()) ? fallbackDate : date;
      }
      
      if (timestamp && (typeof timestamp === 'string' || typeof timestamp === 'number')) {
        const date = new Date(timestamp);
        return isNaN(date.getTime()) ? fallbackDate : date;
      }
      
      return fallbackDate;
    } catch (error) {
      console.warn("Error converting timestamp to Date:", error, "Using fallback date:", fallbackDate.toISOString());
      return fallbackDate;
    }
  }

  /**
   * Security validation methods
   */
  private validateUserId(userId: string): boolean {
    return (
      typeof userId === "string" && userId.length > 0 && userId.length <= 128
    );
  }

  private validateWalletAddress(address: string): boolean {
    return (
      typeof address === "string" &&
      address.length >= 32 &&
      address.length <= 44 &&
      /^[A-Za-z0-9]+$/.test(address)
    );
  }

  private validateAmount(amount: number): boolean {
    return (
      typeof amount === "number" &&
      amount >= this.MIN_CLAIM_AMOUNT &&
      amount <= this.MAX_CLAIM_AMOUNT &&
      Number.isFinite(amount)
    );
  }

  private validateNFTCount(count: number): boolean {
    return (
      typeof count === "number" &&
      count >= 0 &&
      count <= 10000 && // Reasonable upper limit
      Number.isInteger(count)
    );
  }

  /**
   * Rate limiting check
   */
  private async checkRateLimit(userId: string): Promise<void> {
    const rateLimitRef = doc(db, "rateLimits", userId);
    const rateLimitDoc = await getDoc(rateLimitRef);

    const now = Date.now();

    if (rateLimitDoc.exists()) {
      const data = rateLimitDoc.data();
      const windowStart = data.windowStart || 0;
      const attempts = data.attempts || 0;

      // Check if we're still in the same window
      if (now - windowStart < this.RATE_LIMIT_WINDOW) {
        if (attempts >= this.MAX_CLAIMS_PER_WINDOW) {
          throw new Error(
            "Rate limit exceeded. Please wait before trying again."
          );
        }

        // Increment attempts in current window
        await updateDoc(rateLimitRef, {
          attempts: attempts + 1,
          lastAttempt: now,
        });
      } else {
        // Start new window
        await setDoc(rateLimitRef, {
          windowStart: now,
          attempts: 1,
          lastAttempt: now,
        });
      }
    } else {
      // First attempt
      await setDoc(rateLimitRef, {
        windowStart: now,
        attempts: 1,
        lastAttempt: now,
      });
    }
  }

  /**
   * Initialize or update user rewards data
   */
  async initializeUserRewards(
    userId: string,
    walletAddress: string,
    nftCount: number
  ): Promise<UserRewards> {
    const userRewardsRef = doc(db, "userRewards", userId);
    const existingDoc = await getDoc(userRewardsRef);

    const now = new Date();
    const weeklyRate = nftCount * this.WEEKLY_RATE_PER_NFT;

    if (existingDoc.exists()) {
      // Update existing record
      const existingData = existingDoc.data() as UserRewards;

      // Convert Firestore timestamps to Date objects and ensure numeric fields are initialized
      const processedData: UserRewards = {
        ...existingData,
        // Ensure numeric fields are properly initialized
        totalNFTs: existingData.totalNFTs || 0,
        weeklyRate: existingData.weeklyRate || 0,
        totalEarned: existingData.totalEarned || 0,
        totalClaimed: existingData.totalClaimed || 0,
        totalRealmkin: existingData.totalRealmkin || 0,
        pendingRewards: existingData.pendingRewards || 0,
        // Convert timestamps with validation
        lastCalculated: this.convertToValidDate(existingData.lastCalculated, now),
        lastClaimed: existingData.lastClaimed 
          ? this.convertToValidDate(existingData.lastClaimed, now)
          : null,
        createdAt: this.convertToValidDate(existingData.createdAt, now),
        updatedAt: this.convertToValidDate(existingData.updatedAt, now),
      };

      // Check for new NFTs and add bonus
      const previousNFTCount = processedData.totalNFTs;
      const newNFTsAcquired = Math.max(0, nftCount - previousNFTCount);
      const newNFTBonus = newNFTsAcquired * this.NEW_NFT_BONUS;

      // Give full weekly amount for current NFT count
      const weeklyRewards = nftCount * this.WEEKLY_RATE_PER_NFT;
      const totalPendingRewards = weeklyRewards + newNFTBonus;

      console.log("🔧 Updating rewards for user:", userId);
      console.log("🔧 Weekly rewards:", weeklyRewards, "New NFT bonus:", newNFTBonus);

      const updatedData: Partial<UserRewards> = {
        totalNFTs: nftCount,
        weeklyRate,
        totalRealmkin: (processedData.totalRealmkin || 0) + newNFTBonus, // Add new NFT bonus to balance
        pendingRewards: weeklyRewards, // Only weekly rewards for pending
        lastCalculated: now,
        updatedAt: now,
        walletAddress, // Update in case wallet changed
      };

      // Log new NFT bonus if applicable
      if (newNFTsAcquired > 0) {
        console.log(
          `🎉 New NFT bonus: ${newNFTsAcquired} NFTs × ₥${this.NEW_NFT_BONUS} = ₥${newNFTBonus}`
        );
      }

      await updateDoc(userRewardsRef, updatedData);

      return {
        ...processedData,
        ...updatedData,
      } as UserRewards;
    } else {
      // Create new record with welcome bonus for initial NFTs
      const welcomeBonus = nftCount * this.NEW_NFT_BONUS;
      const weeklyRewards = nftCount * this.WEEKLY_RATE_PER_NFT;
      const totalInitialRewards = weeklyRewards + welcomeBonus; // Regular mining + bonus

      const newUserRewards: UserRewards = {
        userId,
        walletAddress,
        totalNFTs: nftCount,
        weeklyRate,
        totalEarned: 0,
        totalClaimed: 0,
        totalRealmkin: 0,
        pendingRewards: totalInitialRewards, // Give weekly rewards + bonus for initial NFTs
        lastCalculated: now,
        lastClaimed: null,
        createdAt: now,
        updatedAt: now,
      };

      // Log welcome bonus and weekly rewards
      if (nftCount > 0) {
        console.log(
          `🎁 Welcome bonus: ${nftCount} NFTs × ₥${this.NEW_NFT_BONUS} = ₥${welcomeBonus}`
        );
        console.log(
          `⛏️ Weekly mining rewards: ${nftCount} NFTs × ₥${this.WEEKLY_RATE_PER_NFT} = ₥${weeklyRewards}`
        );
        console.log(
          `💰 Total initial rewards: ₥${totalInitialRewards}`
        );
      }

      await setDoc(userRewardsRef, newUserRewards);
      return newUserRewards;
    }
  }

  // Cache for reward calculations
  private rewardCalculationCache = new Map<string, RewardsCalculation>();

  /**
   * Calculate pending rewards for a user
   */
  calculatePendingRewards(
    userRewards: UserRewards,
    currentNFTCount: number,
    bypassWaitTime: boolean = false
  ): RewardsCalculation {
    // Validate inputs
    if (!this.validateNFTCount(currentNFTCount)) {
      console.error("Invalid NFT count:", currentNFTCount);
      throw new Error("Invalid NFT count provided");
    }

    // Create cache key - handle case where createdAt might not be a Date object
    const claimDate = userRewards.lastClaimed || userRewards.createdAt;
    const claimDateTime = claimDate instanceof Date ? claimDate.getTime() : new Date().getTime();

    const cacheKey = `${userRewards.userId}_${currentNFTCount}_${claimDateTime}_${bypassWaitTime}`;

    // Check cache first
    if (this.rewardCalculationCache.has(cacheKey)) {
      return this.rewardCalculationCache.get(cacheKey)!;
    }

    const now = new Date();

    // Ensure numeric fields are properly initialized
    const pendingRewards = userRewards.pendingRewards || 0;

    // Calculate weekly rate (200 MKIN per NFT per week)
    const weeklyRate = currentNFTCount * this.WEEKLY_RATE_PER_NFT;

<<<<<<< HEAD
    // Calculate next claim date and weeks elapsed since last claim
    const claimDate = userRewards.lastClaimed || userRewards.createdAt;
=======
    // Calculate next claim date (1 week from last claim or creation)
>>>>>>> 5305b081
    const lastClaimDate = this.convertToValidDate(claimDate, now);

    // Calculate how many full weeks have elapsed
    const timeSinceLastClaim = now.getTime() - lastClaimDate.getTime();
    const weeksElapsed = Math.floor(timeSinceLastClaim / this.MILLISECONDS_PER_WEEK);

    // Calculate next claim date (based on full weeks)
    const nextClaimDate = new Date(
      lastClaimDate.getTime() + (weeksElapsed + 1) * this.MILLISECONDS_PER_WEEK
    );

<<<<<<< HEAD
    // Calculate accumulated reward amount (200 MKIN per week per NFT)
    const accumulatedReward = weeklyRate * weeksElapsed;

    // Check if user can claim (must have at least 1 full week and meet minimum amount)
    const canClaim = weeksElapsed >= 1 && accumulatedReward >= this.MIN_CLAIM_AMOUNT;
=======
    // Check if user can claim (must meet time constraint and minimum amount)
    const canClaim = (bypassWaitTime || now >= nextClaimDate) && pendingRewards >= this.MIN_CLAIM_AMOUNT;
>>>>>>> 5305b081

    // Debug logging to track calculations
    console.log("🔧 Rewards calculation debug:", {
      currentNFTCount,
      weeklyRate,
      weeksElapsed,
      accumulatedReward,
      canClaim,
      bypassWaitTime,
      nextClaimDate: nextClaimDate.toISOString(),
      now: now.toISOString()
    });

    const result = {
      totalNFTs: currentNFTCount,
      weeklyRate,
      weeksElapsed,
      pendingAmount: accumulatedReward,
      canClaim,
      nextClaimDate: canClaim ? null : nextClaimDate,
    };

    // Cache the result
    this.rewardCalculationCache.set(cacheKey, result);
    return result;
  }

  /**
   * Get user rewards data
   */
  async getUserRewards(userId: string): Promise<UserRewards | null> {
    const userRewardsRef = doc(db, "userRewards", userId);
    const docSnap = await getDoc(userRewardsRef);

    if (docSnap.exists()) {
      const data = docSnap.data() as UserRewards;
      const now = new Date();
      
      // Convert Firestore timestamps to Date objects and ensure numeric fields are initialized
      return {
        ...data,
        // Ensure numeric fields are properly initialized
        totalNFTs: data.totalNFTs || 0,
        weeklyRate: data.weeklyRate || 0,
        totalEarned: data.totalEarned || 0,
        totalClaimed: data.totalClaimed || 0,
        pendingRewards: data.pendingRewards || 0,
        // Convert timestamps with validation
        lastCalculated: this.convertToValidDate(data.lastCalculated, now),
        lastClaimed: data.lastClaimed 
          ? this.convertToValidDate(data.lastClaimed, now)
          : null,
        createdAt: this.convertToValidDate(data.createdAt, now),
        updatedAt: this.convertToValidDate(data.updatedAt, now),
      };
    }

    return null;
  }

  /**
   * Process a reward claim with security validations
   */
  async claimRewards(
    userId: string,
    walletAddress: string,
    bypassWaitTime: boolean = false
  ): Promise<ClaimRecord> {
    // Security validations
    if (!this.validateUserId(userId)) {
      throw new Error("Invalid user ID");
    }

    if (!this.validateWalletAddress(walletAddress)) {
      throw new Error("Invalid wallet address");
    }

    // Rate limiting check
    await this.checkRateLimit(userId);

    const userRewards = await this.getUserRewards(userId);
    if (!userRewards) {
      throw new Error("User rewards not found");
    }

    // Verify wallet address matches user's registered wallet
    if (userRewards.walletAddress !== walletAddress) {
      throw new Error("Wallet address mismatch");
    }

    const calculation = this.calculatePendingRewards(
      userRewards,
      userRewards.totalNFTs,
      bypassWaitTime
    );

    if (!calculation.canClaim) {
      throw new Error("No rewards available to claim");
    }

    if (calculation.pendingAmount < this.MIN_CLAIM_AMOUNT) {
      throw new Error(`Minimum claim amount is ₥${this.MIN_CLAIM_AMOUNT}`);
    }

    const now = new Date();
    const claimAmount = Math.floor(calculation.pendingAmount * 100) / 100; // Round to 2 decimal places

    // Log accumulator details
    console.log(`💰 Claiming accumulated rewards: ₥${claimAmount} for ${calculation.weeksElapsed} weeks`);

    // Additional security validation
    if (!this.validateAmount(claimAmount)) {
      throw new Error("Invalid claim amount calculated");
    }

    // Use transaction for atomic operations
    const claimRecord = await runTransaction(db, async (transaction) => {
      // Re-check user rewards in transaction to prevent race conditions
      const userRewardsRef = doc(db, "userRewards", userId);
      const userRewardsDoc = await transaction.get(userRewardsRef);

      if (!userRewardsDoc.exists()) {
        throw new Error("User rewards not found in transaction");
      }

      const currentUserRewards = userRewardsDoc.data() as UserRewards;

      // Re-validate claim eligibility
      const currentCalculation = this.calculatePendingRewards(
        currentUserRewards,
        currentUserRewards.totalNFTs,
        bypassWaitTime
      );

      if (!currentCalculation.canClaim) {
        throw new Error("Claim no longer available");
      }

      // Create claim record
      const claimRecord: ClaimRecord = {
        id: `${userId}_${now.getTime()}_${Math.random()
          .toString(36)
          .substr(2, 9)}`,
        userId,
        walletAddress,
        amount: claimAmount,
        nftCount: currentUserRewards.totalNFTs,
        claimedAt: now,
        weeksClaimed: currentCalculation.weeksElapsed,
      };

      // Save claim record
      const claimRef = doc(db, "claimRecords", claimRecord.id);
      transaction.set(claimRef, claimRecord);

      // Update user rewards
      const updatedUserRewards: Partial<UserRewards> = {
        totalClaimed: currentUserRewards.totalClaimed + claimAmount,
        totalEarned: currentUserRewards.totalEarned + claimAmount,
        totalRealmkin: (currentUserRewards.totalRealmkin || 0) + claimAmount,
        pendingRewards: 0, // Reset pending rewards
        lastClaimed: now,
        lastCalculated: now,
        updatedAt: now,
      };

      transaction.update(userRewardsRef, updatedUserRewards);

      return claimRecord;
    });

    return claimRecord;
  }

  /**
   * Get user's claim history
   */
  async getClaimHistory(
    userId: string,
    limitCount: number = 10
  ): Promise<ClaimRecord[]> {
    const claimsQuery = query(
      collection(db, "claimRecords"),
      where("userId", "==", userId),
      orderBy("claimedAt", "desc"),
      limit(limitCount)
    );

    const querySnapshot = await getDocs(claimsQuery);
    const now = new Date();
    return querySnapshot.docs.map((doc) => {
      const data = doc.data() as ClaimRecord;
      return {
        ...data,
        claimedAt: this.convertToValidDate(data.claimedAt, now),
      };
    });
  }

  /**
   * Get claim history by wallet address (useful for off-chain management)
   */
  async getClaimHistoryByWallet(
    walletAddress: string,
    limitCount: number = 10
  ): Promise<ClaimRecord[]> {
    const claimsQuery = query(
      collection(db, "claimRecords"),
      where("walletAddress", "==", walletAddress),
      orderBy("claimedAt", "desc"),
      limit(limitCount)
    );

    const querySnapshot = await getDocs(claimsQuery);
    const now = new Date();
    return querySnapshot.docs.map((doc) => {
      const data = doc.data() as ClaimRecord;
      return {
        ...data,
        claimedAt: this.convertToValidDate(data.claimedAt, now),
      };
    });
  }

  /**
   * Get total claimed amount by wallet address
   */
  async getTotalClaimedByWallet(walletAddress: string): Promise<number> {
    const claimsQuery = query(
      collection(db, "claimRecords"),
      where("walletAddress", "==", walletAddress)
    );

    const querySnapshot = await getDocs(claimsQuery);
    return querySnapshot.docs.reduce((total, doc) => {
      const data = doc.data() as ClaimRecord;
      return total + data.amount;
    }, 0);
  }

  /**
   * Format MKIN tokens for display
   */
  formatMKIN(amount: number): string {
    return (
      "₥" +
      new Intl.NumberFormat("en-US", {
        minimumFractionDigits: 0,
        maximumFractionDigits: 2,
      }).format(amount)
    );
  }

  /**
   * Format currency for display (kept for backward compatibility)
   */
  formatCurrency(amount: number): string {
    return this.formatMKIN(amount);
  }

  /**
   * Calculate time until next claim
   */
  getTimeUntilNextClaim(nextClaimDate: Date): string {
    const now = new Date();
    const timeDiff = nextClaimDate.getTime() - now.getTime();

    if (timeDiff <= 0) return "Available now";

    const days = Math.floor(timeDiff / (1000 * 60 * 60 * 24));
    const hours = Math.floor(
      (timeDiff % (1000 * 60 * 60 * 24)) / (1000 * 60 * 60)
    );
    const minutes = Math.floor((timeDiff % (1000 * 60 * 60)) / (1000 * 60));

    if (days > 0) return `${days}d ${hours}h`;
    if (hours > 0) return `${hours}h ${minutes}m`;
    return `${minutes}m`;
  }
}

export const rewardsService = new RewardsService();<|MERGE_RESOLUTION|>--- conflicted
+++ resolved
@@ -315,12 +315,10 @@
     // Calculate weekly rate (200 MKIN per NFT per week)
     const weeklyRate = currentNFTCount * this.WEEKLY_RATE_PER_NFT;
 
-<<<<<<< HEAD
+
     // Calculate next claim date and weeks elapsed since last claim
     const claimDate = userRewards.lastClaimed || userRewards.createdAt;
-=======
-    // Calculate next claim date (1 week from last claim or creation)
->>>>>>> 5305b081
+
     const lastClaimDate = this.convertToValidDate(claimDate, now);
 
     // Calculate how many full weeks have elapsed
@@ -332,16 +330,13 @@
       lastClaimDate.getTime() + (weeksElapsed + 1) * this.MILLISECONDS_PER_WEEK
     );
 
-<<<<<<< HEAD
+
     // Calculate accumulated reward amount (200 MKIN per week per NFT)
     const accumulatedReward = weeklyRate * weeksElapsed;
 
     // Check if user can claim (must have at least 1 full week and meet minimum amount)
     const canClaim = weeksElapsed >= 1 && accumulatedReward >= this.MIN_CLAIM_AMOUNT;
-=======
-    // Check if user can claim (must meet time constraint and minimum amount)
-    const canClaim = (bypassWaitTime || now >= nextClaimDate) && pendingRewards >= this.MIN_CLAIM_AMOUNT;
->>>>>>> 5305b081
+
 
     // Debug logging to track calculations
     console.log("🔧 Rewards calculation debug:", {
