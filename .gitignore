# See https://help.github.com/articles/ignoring-files/ for more about ignoring files.

# dependencies
/node_modules
/.pnp
.pnp.js

# testing
/coverage

# production
/dist

# misc
.DS_Store
*.pem

# debug
npm-debug.log*
yarn-debug.log*
yarn-error.log*

<<<<<<< HEAD
# vercel
.vercel
/src/app/test/
=======
# local env files
.env
.env.example
.env.local
.env.development.local
.env.test.local
.env.production.local
>>>>>>> 315fdd9c

# Next.js build output
.next
out

# Test mode files - don't commit test functionality to main repo
/src/app/test/<|MERGE_RESOLUTION|>--- conflicted
+++ resolved
@@ -20,11 +20,7 @@
 yarn-debug.log*
 yarn-error.log*
 
-<<<<<<< HEAD
-# vercel
-.vercel
-/src/app/test/
-=======
+
 # local env files
 .env
 .env.example
@@ -32,7 +28,7 @@
 .env.development.local
 .env.test.local
 .env.production.local
->>>>>>> 315fdd9c
+
 
 # Next.js build output
 .next
