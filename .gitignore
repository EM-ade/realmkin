# See https://help.github.com/articles/ignoring-files/ for more about ignoring files.

# dependencies
/node_modules
/.pnp
.pnp.js

# testing
/coverage

# production
/dist

# misc
.DS_Store
*.pem

# debug
npm-debug.log*
yarn-debug.log*
yarn-error.log*


# local env files
.env
.env.example
.env.local
.env.development.local
.env.test.local
.env.production.local


<<<<<<< HEAD
# typescript
*.tsbuildinfo
/src/app/test
next-env.d.ts
=======
# Next.js build output
.next
out
>>>>>>> 5305b081

# Test mode files - don't commit test functionality to main repo
/src/app/test/<|MERGE_RESOLUTION|>--- conflicted
+++ resolved
@@ -30,16 +30,11 @@
 .env.production.local
 
 
-<<<<<<< HEAD
-# typescript
-*.tsbuildinfo
-/src/app/test
-next-env.d.ts
-=======
+
 # Next.js build output
 .next
 out
->>>>>>> 5305b081
+
 
 # Test mode files - don't commit test functionality to main repo
 /src/app/test/